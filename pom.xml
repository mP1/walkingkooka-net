--- conflicted
+++ resolved
@@ -195,8 +195,6 @@
                 </configuration>
             </plugin>
 
-<<<<<<< HEAD
-=======
             <plugin>
                 <groupId>org.apache.maven.plugins</groupId>
                 <artifactId>maven-surefire-plugin</artifactId>
@@ -249,7 +247,6 @@
                 </executions>
             </plugin>
 
->>>>>>> 4467e3f9
             <plugin>
                 <groupId>org.apache.maven.plugins</groupId>
                 <artifactId>maven-install-plugin</artifactId>
